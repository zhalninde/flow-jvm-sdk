
// configuration variables
val javaTargetVersion   = "1.8"
val defaultGroupId      = "org.onflow"
val defaultVersion      = "0.2.0-SNAPSHOT"

// other variables
group = (project.findProperty("groupId")?.toString()?.ifBlank { defaultGroupId }) ?: defaultGroupId
version = when {
    project.hasProperty("version") -> {
        project.findProperty("version")!!
    }
    project.hasProperty("snapshotDate") -> {
        "${defaultVersion.replace("SNAPSHOT", "")}.${project.findProperty("snapshotDate")!!}-SNAPSHOT"
    }
    else -> {
        defaultVersion
    }
}

val isReleaseVersion    = !version.toString().endsWith("-SNAPSHOT")

plugins {
    id("org.jetbrains.dokka") version "1.4.20"
    kotlin("jvm") version "1.4.30"
    idea
    jacoco
    signing
    `maven-publish`
    id("io.github.gradle-nexus.publish-plugin") version "1.0.0"
}

repositories {
    gradlePluginPortal()
    mavenCentral()
    jcenter()
    maven { url = uri("https://jitpack.io") }
}

dependencies {
    implementation(kotlin("stdlib-jdk8"))
    dokkaHtmlPlugin("org.jetbrains.dokka:kotlin-as-java-plugin:1.4.20")

    api("org.onflow:flow:0.21")

    api("com.github.TrustedDataFramework:java-rlp:1.1.20")

    api("org.bouncycastle:bcpkix-jdk15on:1.68")

    api(platform("com.fasterxml.jackson:jackson-bom:2.12.2"))
    api("com.fasterxml.jackson.core:jackson-core")
    api("com.fasterxml.jackson.module:jackson-module-kotlin")

    testApi(platform("org.junit:junit-bom:5.7.1"))
    testApi("org.junit.jupiter:junit-jupiter")
    testApi("org.assertj:assertj-core:3.19.0")
}

tasks {

    test {
        useJUnitPlatform()
        testLogging {
            exceptionFormat 	= org.gradle.api.tasks.testing.logging.TestExceptionFormat.FULL
            showExceptions 		= true
            showStackTraces 	= true
            showCauses 			= true
        }
        finalizedBy("jacocoTestReport")
    }

    compileKotlin {
        sourceCompatibility = javaTargetVersion
        targetCompatibility = javaTargetVersion

        kotlinOptions {
            jvmTarget = javaTargetVersion
        }
    }

    jacocoTestReport {
        dependsOn(test)
        reports {
            html.isEnabled = true
            xml.isEnabled = true
            csv.isEnabled = false
        }
    }

    jacoco {
        toolVersion = "0.8.5"
    }

    nexusPublishing {
        repositories {
            sonatype {
                username.set(project.findProperty("sonatypeUsername")?.toString())
                password.set(project.findProperty("sonatypePassword")?.toString())
            }
        }
    }

    val documentationJar by creating(Jar::class) {
        dependsOn(dokkaHtml)
        archiveClassifier.set("javadoc")
        from(dokkaHtml.get().outputs)
    }

    val sourcesJar by creating(Jar::class) {
        dependsOn(classes)
        archiveClassifier.set("sources")
        from(sourceSets["main"].allSource)
    }

    artifacts {
        add("archives", documentationJar)
        add("archives", sourcesJar)
    }

    publishing {
        publications {
            create<MavenPublication>("mavenJava") {
                from(project.components["java"])
                artifact(documentationJar)
                artifact(sourcesJar)

                pom {
                    licenses {
                        license {
                            name.set("The Apache License, Version 2.0")
                            url.set("http://www.apache.org/licenses/LICENSE-2.0.txt")
                        }
                    }
                    name.set(project.name)
                    url.set("https://onflow.org")
                    description.set("The Flow Blockchain JVM SDK")
                    scm {
                        url.set("https://github.com/onflow/flow")
                        connection.set("scm:git:git@github.com/onflow/flow-jvm-sdk.git")
                        developerConnection.set("scm:git:git@github.com/onflow/flow-jvm-sdk.git")
                    }
                    developers {
                        developer {
                            name.set("Flow Developers")
                            url.set("https://onflow.org")
                        }
                    }
                }
            }
        }
    }

<<<<<<< HEAD
    signing {
        isRequired = isReleaseVersion && (withType<PublishToMavenRepository>().find {
            gradle.taskGraph.hasTask(it)
        } != null)
=======
// TODO - grab version from Git
version = "0.2.0-SNAPSHOT"
>>>>>>> 3f86bdee

        useGpgCmd() // us
        sign(publishing.publications)
    }
}<|MERGE_RESOLUTION|>--- conflicted
+++ resolved
@@ -150,16 +150,10 @@
         }
     }
 
-<<<<<<< HEAD
     signing {
         isRequired = isReleaseVersion && (withType<PublishToMavenRepository>().find {
             gradle.taskGraph.hasTask(it)
         } != null)
-=======
-// TODO - grab version from Git
-version = "0.2.0-SNAPSHOT"
->>>>>>> 3f86bdee
-
         useGpgCmd() // us
         sign(publishing.publications)
     }
